--- conflicted
+++ resolved
@@ -49,8 +49,26 @@
         with:
           images: ${{ env.REGISTRY }}/${{ env.IMAGE_NAME }}
 
+      - name: Use variables
+        run: |
+          echo "repository variable : $REPOSITORY_VAR"
+          echo "organization variable : $ORGANIZATION_VAR"
+          echo "overridden variable : $OVERRIDE_VAR"
+          echo "variable from shell environment : $env_var"
+          echo "github ref: ${{ github.ref }}"
+          echo "runner: $RUNNER_OS"
+          #echo "vars.ci: ${{ vars.CI }}"
+          #echo "env.ci: ${{ env.CI }}"
+          echo "ci: $CI"
+        env:
+          REPOSITORY_VAR: ${{ vars.REPOSITORY_VAR }}
+          ORGANIZATION_VAR: ${{ vars.ORGANIZATION_VAR }}
+          OVERRIDE_VAR: ${{ vars.OVERRIDE_VAR }}
+
       - name: Build and push Docker image
         uses: docker/build-push-action@v5
+        env:
+          BUILD_CI: true
         with:
           context: .
           file: _b00t_/docker.🐳/Dockerfile
@@ -58,11 +76,8 @@
           tags: ${{ steps.meta.outputs.tags }}
           labels: ${{ steps.meta.outputs.labels }}
           build-args: |
-<<<<<<< HEAD
-            CI=${{ env.CI }}
-=======
-            GITHUB_ACTIONS=${{ env.GITHUB_ACTIONS }}
->>>>>>> 99a5ea08
+            CI=${{ env.BUILD_CI }}
+            GITHUB_ACTIONS=${{ github.actions }}
           secrets: |
             GH_TOKEN=${{ github.token }}
           cache-from: type=gha
